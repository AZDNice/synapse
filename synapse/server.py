--- conflicted
+++ resolved
@@ -422,37 +422,6 @@
     def build_http_client(self):
         return MatrixFederationHttpClient(self)
 
-<<<<<<< HEAD
-    def build_db_pool(self):
-        name = self.db_config["name"]
-
-        return adbapi.ConnectionPool(
-            name, cp_reactor=self.get_reactor(), **self.db_config.get("args", {})
-        )
-
-    def get_client_tls_options(self):
-        return context_factory.ClientTLSOptionsFactory(self.config)
-
-    def get_db_conn(self, run_new_connection=True):
-        """Makes a new connection to the database, skipping the db pool
-
-        Returns:
-            Connection: a connection object implementing the PEP-249 spec
-        """
-        # Any param beginning with cp_ is a parameter for adbapi, and should
-        # not be passed to the database engine.
-        db_params = {
-            k: v
-            for k, v in self.db_config.get("args", {}).items()
-            if not k.startswith("cp_")
-        }
-        db_conn = self.database_engine.module.connect(**db_params)
-        if run_new_connection:
-            self.database_engine.on_new_connection(db_conn)
-        return db_conn
-
-=======
->>>>>>> 77d93572
     def build_media_repository_resource(self):
         # build the media repo resource. This indirects through the HomeServer
         # to ensure that we only have a single instance of
