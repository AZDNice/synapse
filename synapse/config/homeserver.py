--- conflicted
+++ resolved
@@ -29,13 +29,8 @@
 
 class HomeServerConfig(TlsConfig, ServerConfig, DatabaseConfig, LoggingConfig,
                        RatelimitConfig, ContentRepositoryConfig, CaptchaConfig,
-<<<<<<< HEAD
-                       EmailConfig, VoipConfig, RegistrationConfig,
+                       VoipConfig, RegistrationConfig,
                        MetricsConfig, AppServiceConfig, KeyConfig,):
-=======
-                       VoipConfig, RegistrationConfig,
-                       MetricsConfig, AppServiceConfig,):
->>>>>>> 72443572
     pass
 
 
