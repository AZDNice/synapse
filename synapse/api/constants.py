--- conflicted
+++ resolved
@@ -105,10 +105,6 @@
     V1 = "1"
     V2 = "2"
     V3 = "3"
-<<<<<<< HEAD
-    VDH_TEST = "vdh-test-version"
-=======
->>>>>>> 457fbfaf
     STATE_V2_TEST = "state-v2-test"
 
 
