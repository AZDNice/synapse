--- conflicted
+++ resolved
@@ -66,7 +66,7 @@
         hosts = frozenset(get_domain_from_id(user_id) for user_id in user_ids)
         defer.returnValue(hosts)
 
-    @cachedInlineCallbacks(max_entries=100000, iterable=True)
+    @cached(max_entries=100000, iterable=True)
     def get_users_in_room(self, room_id):
         def f(txn):
             sql = (
@@ -80,19 +80,8 @@
 
             txn.execute(sql, (room_id, Membership.JOIN))
             return [to_ascii(r[0]) for r in txn]
-<<<<<<< HEAD
-        start_time = self._clock.time_msec()
-        result = yield self.runInteraction("get_users_in_room", f)
-        end_time = self._clock.time_msec()
-        logger.info(
-            "Fetched room membership for %s (%i users) in %i ms",
-            room_id, len(result), end_time - start_time,
-        )
-        defer.returnValue(result)
-=======
 
         return self.runInteraction("get_users_in_room", f)
->>>>>>> 297bf254
 
     @cached(max_entries=100000)
     def get_room_summary(self, room_id):
