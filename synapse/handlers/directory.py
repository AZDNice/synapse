# -*- coding: utf-8 -*-
# Copyright 2014-2016 OpenMarket Ltd
#
# Licensed under the Apache License, Version 2.0 (the "License");
# you may not use this file except in compliance with the License.
# You may obtain a copy of the License at
#
#     http://www.apache.org/licenses/LICENSE-2.0
#
# Unless required by applicable law or agreed to in writing, software
# distributed under the License is distributed on an "AS IS" BASIS,
# WITHOUT WARRANTIES OR CONDITIONS OF ANY KIND, either express or implied.
# See the License for the specific language governing permissions and
# limitations under the License.

import logging
import string
from typing import Iterable, List, Optional

from twisted.internet import defer

from synapse.api.constants import MAX_ALIAS_LENGTH, EventTypes
from synapse.api.errors import (
    AuthError,
    CodeMessageException,
    Codes,
    NotFoundError,
    StoreError,
    SynapseError,
)
<<<<<<< HEAD
=======
from synapse.appservice import ApplicationService
>>>>>>> 07b88c54
from synapse.types import Requester, RoomAlias, UserID, get_domain_from_id

from ._base import BaseHandler

logger = logging.getLogger(__name__)


class DirectoryHandler(BaseHandler):
    def __init__(self, hs):
        super(DirectoryHandler, self).__init__(hs)

        self.state = hs.get_state_handler()
        self.appservice_handler = hs.get_application_service_handler()
        self.event_creation_handler = hs.get_event_creation_handler()
        self.store = hs.get_datastore()
        self.config = hs.config
        self.enable_room_list_search = hs.config.enable_room_list_search
        self.require_membership = hs.config.require_membership_for_aliases

        self.federation = hs.get_federation_client()
        hs.get_federation_registry().register_query_handler(
            "directory", self.on_directory_query
        )

        self.spam_checker = hs.get_spam_checker()

    @defer.inlineCallbacks
    def _create_association(
        self,
        room_alias: RoomAlias,
        room_id: str,
        servers: Optional[Iterable[str]] = None,
        creator: Optional[str] = None,
    ):
        # general association creation for both human users and app services

        for wchar in string.whitespace:
            if wchar in room_alias.localpart:
                raise SynapseError(400, "Invalid characters in room alias")

        if not self.hs.is_mine(room_alias):
            raise SynapseError(400, "Room alias must be local")
            # TODO(erikj): Change this.

        # TODO(erikj): Add transactions.
        # TODO(erikj): Check if there is a current association.
        if not servers:
            users = yield self.state.get_current_users_in_room(room_id)
            servers = {get_domain_from_id(u) for u in users}

        if not servers:
            raise SynapseError(400, "Failed to get server list")

        yield self.store.create_room_alias_association(
            room_alias, room_id, servers, creator=creator
        )

    @defer.inlineCallbacks
    def create_association(
        self,
        requester: Requester,
        room_alias: RoomAlias,
        room_id: str,
        servers: Optional[List[str]] = None,
        check_membership: bool = True,
    ):
        """Attempt to create a new alias

        Args:
            requester
            room_alias
            room_id
            servers: Iterable of servers that others servers should try and join via
            check_membership: Whether to check if the user is in the room
                before the alias can be set (if the server's config requires it).

        Returns:
            Deferred
        """

        user_id = requester.user.to_string()

        if len(room_alias.to_string()) > MAX_ALIAS_LENGTH:
            raise SynapseError(
                400,
                "Can't create aliases longer than %s characters" % MAX_ALIAS_LENGTH,
                Codes.INVALID_PARAM,
            )

        service = requester.app_service
        if service:
            if not service.is_interested_in_alias(room_alias.to_string()):
                raise SynapseError(
                    400,
                    "This application service has not reserved this kind of alias.",
                    errcode=Codes.EXCLUSIVE,
                )
        else:
            # Server admins are not subject to the same constraints as normal
            # users when creating an alias (e.g. being in the room).
            is_admin = yield self.auth.is_server_admin(requester.user)

            if (self.require_membership and check_membership) and not is_admin:
                rooms_for_user = yield self.store.get_rooms_for_user(user_id)
                if room_id not in rooms_for_user:
                    raise AuthError(
                        403, "You must be in the room to create an alias for it"
                    )

            if not self.spam_checker.user_may_create_room_alias(user_id, room_alias):
                raise AuthError(403, "This user is not permitted to create this alias")

            if not self.config.is_alias_creation_allowed(
                user_id, room_id, room_alias.to_string()
            ):
                # Lets just return a generic message, as there may be all sorts of
                # reasons why we said no. TODO: Allow configurable error messages
                # per alias creation rule?
                raise SynapseError(403, "Not allowed to create alias")

            can_create = yield self.can_modify_alias(room_alias, user_id=user_id)
            if not can_create:
                raise AuthError(
                    400,
                    "This alias is reserved by an application service.",
                    errcode=Codes.EXCLUSIVE,
                )

        yield self._create_association(room_alias, room_id, servers, creator=user_id)

<<<<<<< HEAD
    async def delete_association(
        self, requester: Requester, room_alias: RoomAlias, send_event: bool = True,
    ) -> str:
=======
    @defer.inlineCallbacks
    def delete_association(self, requester: Requester, room_alias: RoomAlias):
>>>>>>> 07b88c54
        """Remove an alias from the directory

        (this is only meant for human users; AS users should call
        delete_appservice_association)

        Args:
<<<<<<< HEAD
            requester:
            room_alias:
            send_event: Whether to send an updated m.room.aliases event. Note
                that, if we delete the canonical alias, we will always attempt to
                send an m.room.canonical_alias event
=======
            requester
            room_alias
>>>>>>> 07b88c54

        Returns:
            Room id that the alias used to point to

        Raises:
            NotFoundError: if the alias doesn't exist

            AuthError: if the user doesn't have perms to delete the alias (ie, the user
                is neither the creator of the alias, nor a server admin.

            SynapseError: if the alias belongs to an AS
        """
        user_id = requester.user.to_string()

        try:
            can_delete = await self._user_can_delete_alias(room_alias, user_id)
        except StoreError as e:
            if e.code == 404:
                raise NotFoundError("Unknown room alias")
            raise

        if not can_delete:
            raise AuthError(403, "You don't have permission to delete the alias.")

        can_delete = await self.can_modify_alias(room_alias, user_id=user_id)
        if not can_delete:
            raise SynapseError(
                400,
                "This alias is reserved by an application service.",
                errcode=Codes.EXCLUSIVE,
            )

        room_id = await self._delete_association(room_alias)

        try:
<<<<<<< HEAD
            if send_event:
                await self.send_room_alias_update_event(requester, room_id)

            await self._update_canonical_alias(
                requester, requester.user.to_string(), room_id, room_alias
            )
=======
            yield self._update_canonical_alias(requester, user_id, room_id, room_alias)
>>>>>>> 07b88c54
        except AuthError as e:
            logger.info("Failed to update alias events: %s", e)

        return room_id

    @defer.inlineCallbacks
    def delete_appservice_association(
        self, service: ApplicationService, room_alias: RoomAlias
    ):
        if not service.is_interested_in_alias(room_alias.to_string()):
            raise SynapseError(
                400,
                "This application service has not reserved this kind of alias",
                errcode=Codes.EXCLUSIVE,
            )
        yield self._delete_association(room_alias)

    @defer.inlineCallbacks
    def _delete_association(self, room_alias: RoomAlias):
        if not self.hs.is_mine(room_alias):
            raise SynapseError(400, "Room alias must be local")

        room_id = yield self.store.delete_room_alias(room_alias)

        return room_id

    @defer.inlineCallbacks
    def get_association(self, room_alias: RoomAlias):
        room_id = None
        if self.hs.is_mine(room_alias):
            result = yield self.get_association_from_room_alias(room_alias)

            if result:
                room_id = result.room_id
                servers = result.servers
        else:
            try:
                result = yield self.federation.make_query(
                    destination=room_alias.domain,
                    query_type="directory",
                    args={"room_alias": room_alias.to_string()},
                    retry_on_dns_fail=False,
                    ignore_backoff=True,
                )
            except CodeMessageException as e:
                logging.warning("Error retrieving alias")
                if e.code == 404:
                    result = None
                else:
                    raise

            if result and "room_id" in result and "servers" in result:
                room_id = result["room_id"]
                servers = result["servers"]

        if not room_id:
            raise SynapseError(
                404,
                "Room alias %s not found" % (room_alias.to_string(),),
                Codes.NOT_FOUND,
            )

        users = yield self.state.get_current_users_in_room(room_id)
        extra_servers = {get_domain_from_id(u) for u in users}
        servers = set(extra_servers) | set(servers)

        # If this server is in the list of servers, return it first.
        if self.server_name in servers:
            servers = [self.server_name] + [s for s in servers if s != self.server_name]
        else:
            servers = list(servers)

        return {"room_id": room_id, "servers": servers}

    @defer.inlineCallbacks
    def on_directory_query(self, args):
        room_alias = RoomAlias.from_string(args["room_alias"])
        if not self.hs.is_mine(room_alias):
            raise SynapseError(400, "Room Alias is not hosted on this homeserver")

        result = yield self.get_association_from_room_alias(room_alias)

        if result is not None:
            return {"room_id": result.room_id, "servers": result.servers}
        else:
            raise SynapseError(
                404,
                "Room alias %r not found" % (room_alias.to_string(),),
                Codes.NOT_FOUND,
            )

    @defer.inlineCallbacks
    def _update_canonical_alias(
        self, requester: Requester, user_id: str, room_id: str, room_alias: RoomAlias
    ):
        """
        Send an updated canonical alias event if the removed alias was set as
        the canonical alias or listed in the alt_aliases field.
        """
        alias_event = yield self.state.get_current_state(
            room_id, EventTypes.CanonicalAlias, ""
        )

        # There is no canonical alias, nothing to do.
        if not alias_event:
            return

        # Obtain a mutable version of the event content.
        content = dict(alias_event.content)
        send_update = False

        # Remove the alias property if it matches the removed alias.
        alias_str = room_alias.to_string()
        if alias_event.content.get("alias", "") == alias_str:
            send_update = True
            content.pop("alias", "")

        # Filter the alt_aliases property for the removed alias. Note that the
        # value is not modified if alt_aliases is of an unexpected form.
        alt_aliases = content.get("alt_aliases")
        if isinstance(alt_aliases, (list, tuple)) and alias_str in alt_aliases:
            send_update = True
            alt_aliases = [alias for alias in alt_aliases if alias != alias_str]

            if alt_aliases:
                content["alt_aliases"] = alt_aliases
            else:
                del content["alt_aliases"]

        if send_update:
            yield self.event_creation_handler.create_and_send_nonmember_event(
                requester,
                {
                    "type": EventTypes.CanonicalAlias,
                    "state_key": "",
                    "room_id": room_id,
                    "sender": user_id,
                    "content": content,
                },
                ratelimit=False,
            )

    @defer.inlineCallbacks
    def get_association_from_room_alias(self, room_alias: RoomAlias):
        result = yield self.store.get_association_from_room_alias(room_alias)
        if not result:
            # Query AS to see if it exists
            as_handler = self.appservice_handler
            result = yield as_handler.query_room_alias_exists(room_alias)
        return result

    def can_modify_alias(self, alias: RoomAlias, user_id: Optional[str] = None):
        # Any application service "interested" in an alias they are regexing on
        # can modify the alias.
        # Users can only modify the alias if ALL the interested services have
        # non-exclusive locks on the alias (or there are no interested services)
        services = self.store.get_app_services()
        interested_services = [
            s for s in services if s.is_interested_in_alias(alias.to_string())
        ]

        for service in interested_services:
            if user_id == service.sender:
                # this user IS the app service so they can do whatever they like
                return defer.succeed(True)
            elif service.is_exclusive_alias(alias.to_string()):
                # another service has an exclusive lock on this alias.
                return defer.succeed(False)
        # either no interested services, or no service with an exclusive lock
        return defer.succeed(True)

<<<<<<< HEAD
    async def _user_can_delete_alias(self, alias: RoomAlias, user_id: str) -> bool:
        creator = await self.store.get_room_alias_creator(alias.to_string())
=======
    @defer.inlineCallbacks
    def _user_can_delete_alias(self, alias: RoomAlias, user_id: str):
        """Determine whether a user can delete an alias.

        One of the following must be true:

        1. The user created the alias.
        2. The user is a server administrator.
        3. The user has a power-level sufficient to send a canonical alias event
           for the current room.

        """
        creator = yield self.store.get_room_alias_creator(alias.to_string())
>>>>>>> 07b88c54

        if creator is not None and creator == user_id:
            return True

<<<<<<< HEAD
        is_admin = await self.auth.is_server_admin(UserID.from_string(user_id))
        return is_admin
=======
        # Resolve the alias to the corresponding room.
        room_mapping = yield self.get_association(alias)
        room_id = room_mapping["room_id"]
        if not room_id:
            return False

        res = yield self.auth.check_can_change_room_list(
            room_id, UserID.from_string(user_id)
        )
        return res
>>>>>>> 07b88c54

    @defer.inlineCallbacks
    def edit_published_room_list(
        self, requester: Requester, room_id: str, visibility: str
    ):
        """Edit the entry of the room in the published room list.

        requester
        room_id
        visibility: "public" or "private"
        """
        user_id = requester.user.to_string()

        if not self.spam_checker.user_may_publish_room(user_id, room_id):
            raise AuthError(
                403, "This user is not permitted to publish rooms to the room list"
            )

        if requester.is_guest:
            raise AuthError(403, "Guests cannot edit the published room list")

        if visibility not in ["public", "private"]:
            raise SynapseError(400, "Invalid visibility setting")

        if visibility == "public" and not self.enable_room_list_search:
            # The room list has been disabled.
            raise AuthError(
                403, "This user is not permitted to publish rooms to the room list"
            )

        room = yield self.store.get_room(room_id)
        if room is None:
            raise SynapseError(400, "Unknown room")

        can_change_room_list = yield self.auth.check_can_change_room_list(
            room_id, requester.user
        )
        if not can_change_room_list:
            raise AuthError(
                403,
                "This server requires you to be a moderator in the room to"
                " edit its room list entry",
            )

        making_public = visibility == "public"
        if making_public:
            room_aliases = yield self.store.get_aliases_for_room(room_id)
            canonical_alias = yield self.store.get_canonical_alias_for_room(room_id)
            if canonical_alias:
                room_aliases.append(canonical_alias)

            if not self.config.is_publishing_room_allowed(
                user_id, room_id, room_aliases
            ):
                # Lets just return a generic message, as there may be all sorts of
                # reasons why we said no. TODO: Allow configurable error messages
                # per alias creation rule?
                raise SynapseError(403, "Not allowed to publish room")

        yield self.store.set_room_is_public(room_id, making_public)

    @defer.inlineCallbacks
    def edit_published_appservice_room_list(
        self, appservice_id: str, network_id: str, room_id: str, visibility: str
    ):
        """Add or remove a room from the appservice/network specific public
        room list.

        Args:
            appservice_id: ID of the appservice that owns the list
            network_id: The ID of the network the list is associated with
            room_id
            visibility: either "public" or "private"
        """
        if visibility not in ["public", "private"]:
            raise SynapseError(400, "Invalid visibility setting")

        yield self.store.set_room_is_public_appservice(
            room_id, appservice_id, network_id, visibility == "public"
        )

    async def get_aliases_for_room(
        self, requester: Requester, room_id: str
    ) -> List[str]:
        """
        Get a list of the aliases that currently point to this room on this server
        """
        # allow access to server admins and current members of the room
        is_admin = await self.auth.is_server_admin(requester.user)
        if not is_admin:
            await self.auth.check_user_in_room_or_world_readable(
                room_id, requester.user.to_string()
            )

        aliases = await self.store.get_aliases_for_room(room_id)
        return aliases<|MERGE_RESOLUTION|>--- conflicted
+++ resolved
@@ -28,10 +28,7 @@
     StoreError,
     SynapseError,
 )
-<<<<<<< HEAD
-=======
 from synapse.appservice import ApplicationService
->>>>>>> 07b88c54
 from synapse.types import Requester, RoomAlias, UserID, get_domain_from_id
 
 from ._base import BaseHandler
@@ -162,30 +159,17 @@
 
         yield self._create_association(room_alias, room_id, servers, creator=user_id)
 
-<<<<<<< HEAD
     async def delete_association(
-        self, requester: Requester, room_alias: RoomAlias, send_event: bool = True,
+        self, requester: Requester, room_alias: RoomAlias
     ) -> str:
-=======
-    @defer.inlineCallbacks
-    def delete_association(self, requester: Requester, room_alias: RoomAlias):
->>>>>>> 07b88c54
         """Remove an alias from the directory
 
         (this is only meant for human users; AS users should call
         delete_appservice_association)
 
         Args:
-<<<<<<< HEAD
-            requester:
-            room_alias:
-            send_event: Whether to send an updated m.room.aliases event. Note
-                that, if we delete the canonical alias, we will always attempt to
-                send an m.room.canonical_alias event
-=======
             requester
             room_alias
->>>>>>> 07b88c54
 
         Returns:
             Room id that the alias used to point to
@@ -221,16 +205,7 @@
         room_id = await self._delete_association(room_alias)
 
         try:
-<<<<<<< HEAD
-            if send_event:
-                await self.send_room_alias_update_event(requester, room_id)
-
-            await self._update_canonical_alias(
-                requester, requester.user.to_string(), room_id, room_alias
-            )
-=======
-            yield self._update_canonical_alias(requester, user_id, room_id, room_alias)
->>>>>>> 07b88c54
+            await self._update_canonical_alias(requester, user_id, room_id, room_alias)
         except AuthError as e:
             logger.info("Failed to update alias events: %s", e)
 
@@ -402,12 +377,7 @@
         # either no interested services, or no service with an exclusive lock
         return defer.succeed(True)
 
-<<<<<<< HEAD
     async def _user_can_delete_alias(self, alias: RoomAlias, user_id: str) -> bool:
-        creator = await self.store.get_room_alias_creator(alias.to_string())
-=======
-    @defer.inlineCallbacks
-    def _user_can_delete_alias(self, alias: RoomAlias, user_id: str):
         """Determine whether a user can delete an alias.
 
         One of the following must be true:
@@ -418,27 +388,21 @@
            for the current room.
 
         """
-        creator = yield self.store.get_room_alias_creator(alias.to_string())
->>>>>>> 07b88c54
+        creator = await self.store.get_room_alias_creator(alias.to_string())
 
         if creator is not None and creator == user_id:
             return True
 
-<<<<<<< HEAD
-        is_admin = await self.auth.is_server_admin(UserID.from_string(user_id))
-        return is_admin
-=======
         # Resolve the alias to the corresponding room.
-        room_mapping = yield self.get_association(alias)
+        room_mapping = await self.get_association(alias)
         room_id = room_mapping["room_id"]
         if not room_id:
             return False
 
-        res = yield self.auth.check_can_change_room_list(
+        res = await self.auth.check_can_change_room_list(
             room_id, UserID.from_string(user_id)
         )
         return res
->>>>>>> 07b88c54
 
     @defer.inlineCallbacks
     def edit_published_room_list(
