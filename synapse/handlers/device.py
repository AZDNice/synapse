--- conflicted
+++ resolved
@@ -376,19 +376,6 @@
             # probably won't get any further updates.
             return
 
-<<<<<<< HEAD
-        with (yield self._remote_edue_linearizer.queue(user_id)):
-            # If the prev id matches whats in our cache table, then we don't need
-            # to resync the users device list, otherwise we do.
-            resync = True
-            if len(prev_ids) == 1:
-                extremity = yield self.store.get_device_list_last_stream_id_for_remote(
-                    user_id
-                )
-                logger.info("Extrem: %r, prev_ids: %r", extremity, prev_ids)
-                if extremity and prev_ids[0] and int(extremity) >= int(prev_ids[0]):
-                    resync = False
-=======
         self._pending_updates.setdefault(user_id, []).append(
             (device_id, stream_id, prev_ids, edu_content)
         )
@@ -407,7 +394,6 @@
                 return
 
             resync = yield self._need_to_do_resync(user_id, pending_updates)
->>>>>>> 6ad71cc2
 
             if resync:
                 # Fetch all devices for the user.
